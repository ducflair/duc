{
  "name": "@ducflair/duc",
<<<<<<< HEAD
  "private": true,
  "version": "1.0.0",
=======
  "version": "1.0.1",
>>>>>>> ea742947
  "description": "The duc 2D CAD file format is a cornerstone of our advanced design system, conceived to cater to professionals seeking precision and efficiency in their design work.",
  "main": "index.js",
  "scripts": {
    "build": "tsc",
    "check-types": "tsc --noEmit",
    "semantic-release": "semantic-release"
  },
  "author": "Ducflair",
  "license": "MIT",
  "dependencies": {
    "@ducflair/canvas": "*"
  },
  "devDependencies": {
    "@types/bun": "latest",
    "semantic-release": "^24.1.2",
    "turbo": "^2.1.3"
  },
  "peerDependencies": {
    "typescript": "^5.0.0"
  },
  "files": [
    "dist",
    "README.md"
  ],
  "publishConfig": {
    "access": "public"
  }
}<|MERGE_RESOLUTION|>--- conflicted
+++ resolved
@@ -1,11 +1,7 @@
 {
   "name": "@ducflair/duc",
-<<<<<<< HEAD
   "private": true,
-  "version": "1.0.0",
-=======
-  "version": "1.0.1",
->>>>>>> ea742947
+  "version": "0.0.0-development",
   "description": "The duc 2D CAD file format is a cornerstone of our advanced design system, conceived to cater to professionals seeking precision and efficiency in their design work.",
   "main": "index.js",
   "scripts": {
